<?xml version="1.0" encoding="UTF-8"?>
<project xmlns:xsi="http://www.w3.org/2001/XMLSchema-instance" xmlns="http://maven.apache.org/POM/4.0.0" xsi:schemaLocation="http://maven.apache.org/POM/4.0.0 http://maven.apache.org/maven-v4_0_0.xsd">
    <modelVersion>4.0.0</modelVersion>
    
    <prerequisites>
        <maven>3.0</maven>
    </prerequisites>
    
    <groupId>org.openhab</groupId>
    <artifactId>openhab</artifactId>
<<<<<<< HEAD
    <version>1.5.1</version>
=======
    <version>1.6.0-SNAPSHOT</version>
>>>>>>> 7a259c90
    <name>openHAB</name>
    
    <organization>
        <name>openHAB.org</name>
        <url>http://www.openhab.org</url>
    </organization>
    
    <licenses>
        <license>
            <name>Eclipse Public License</name>
            <url>http://www.eclipse.org/legal/epl-v10.html</url>
        </license>
    </licenses>
    
    <scm>
        <connection>scm:git:https://github.com/openhab/openhab.git</connection>
        <developerConnection>scm:git:https://github.com/openhab/openhab.git</developerConnection>
        <url>https://github.com/openhab/openhab</url>
    </scm>
    
    <mailingLists>
        <mailingList>
            <name>openhab Mailing List</name>
            <post>openhab@googlegroups.com</post>
            <subscribe>http://groups.google.com/group/openhab</subscribe>
            <unsubscribe>http://groups.google.com/group/openhab</unsubscribe>
            <archive>http://groups.google.com/group/openhab</archive>
        </mailingList>
    </mailingLists>
    
    <issueManagement>
        <url>https://github.com/openhab/openhab/issues</url>
        <system>Github</system>
    </issueManagement>
    
    <description>This is the open Home Automation Bus (openHAB)</description>
    
    <properties>
        <tycho-version>0.19.0</tycho-version>
        <tycho-groupid>org.eclipse.tycho</tycho-groupid>
        <project.build.sourceEncoding>UTF-8</project.build.sourceEncoding>
        <wagon.version>1.0-beta-2</wagon.version>
        <deb.maintainer>openHAB &lt;admin@openhab.org&gt;</deb.maintainer>
        <deb.section>misc</deb.section>
        <deb.distribution>development</deb.distribution>
        <deb.depends>openhab-runtime</deb.depends>
    </properties>
    
    <packaging>pom</packaging>
    
    <modules>
        <module>bundles</module>
        <module>features</module>
        <module>products</module>
        <module>targetplatform</module>
        <module>distribution</module>
    </modules>
        
    <!-- dependencies, which are not available in a p2-repository -->
    <dependencies>
        <dependency>
            <groupId>org.apache.felix</groupId>
            <artifactId>org.apache.felix.fileinstall</artifactId>
            <version>3.2.6</version>
        </dependency>
    </dependencies>
    
    <build>
        <extensions>
            <extension>
                <groupId>org.apache.maven.wagon</groupId>
                <artifactId>wagon-webdav</artifactId>
                <version>${wagon.version}</version>
            </extension>
        </extensions>
        <plugins>
            <plugin>
                <groupId>${tycho-groupid}</groupId>
                <artifactId>tycho-maven-plugin</artifactId>
                <version>${tycho-version}</version>
                <extensions>true</extensions>
            </plugin>
            <plugin>
                <groupId>${tycho-groupid}</groupId>
                <artifactId>target-platform-configuration</artifactId>
                <version>${tycho-version}</version>
                <configuration>
                    <resolver>p2</resolver>
                    <ignoreTychoRepositories>true</ignoreTychoRepositories>
                    <pomDependencies>consider</pomDependencies>
                    <target>
                        <artifact>
                            <groupId>org.openhab</groupId>
                            <artifactId>targetplatform</artifactId>
                            <version>${project.version}</version>
                            <classifier>openhab</classifier>
                        </artifact>
                    </target>
                    <environments>
                        <environment>
                            <os>linux</os>
                            <ws>gtk</ws>
                            <arch>x86</arch>
                        </environment>
                        <environment>
                            <os>linux</os>
                            <ws>gtk</ws>
                            <arch>x86_64</arch>
                        </environment>
                        <environment>
                            <os>win32</os>
                            <ws>win32</ws>
                            <arch>x86</arch>
                        </environment>
                        <environment>
                            <os>macosx</os>
                            <ws>cocoa</ws>
                            <arch>x86_64</arch>
                        </environment>
                    </environments>
                </configuration>
            </plugin>
            <plugin>
                <groupId>org.apache.maven.plugins</groupId>
                <artifactId>maven-site-plugin</artifactId>
                <version>3.0-beta-2</version>
                <configuration>
                    <reportPlugins>
                        <plugin>
                            <groupId>org.apache.maven.plugins</groupId>
                            <artifactId>maven-project-info-reports-plugin</artifactId>
                            <version>2.2</version>
                        </plugin>
                        <plugin>
                            <groupId>org.apache.maven.plugins</groupId>
                            <artifactId>maven-surefire-plugin</artifactId>
                            <version>2.4.3</version>
                        </plugin>
                        <plugin>
                            <groupId>org.apache.maven.plugins</groupId>
                            <artifactId>maven-javadoc-plugin</artifactId>
                            <version>2.7</version>
                            <configuration>
                                <aggregate>true</aggregate>
                            </configuration>
                        </plugin>
                        <plugin>
                            <groupId>org.apache.maven.plugins</groupId>
                            <artifactId>maven-jxr-plugin</artifactId>
                            <configuration>
                                <aggregate>true</aggregate>
                            </configuration>
                            <version>2.1</version>
                        </plugin>
                        <plugin>
                            <groupId>org.apache.maven.plugins</groupId>
                            <artifactId>maven-checkstyle-plugin</artifactId>
                            <version>2.5</version>
                            <configuration>
                                <!--<configLocation>${settings.localRepository}/path /to/checkstyle.config</configLocation>-->
                                <enableRulesSummary>false</enableRulesSummary>
                                <xrefLocation>${project.reporting.outputDirectory}/../xref</xrefLocation>
                            </configuration>
                        </plugin>
                        <plugin>
                            <groupId>org.apache.maven.plugins</groupId>
                            <artifactId>maven-pmd-plugin</artifactId>
                            <version>2.4</version>
                            <configuration>
                                <xrefLocation>${project.reporting.outputDirectory}/../xref</xrefLocation>
                            </configuration>
                        </plugin>
                        <plugin>
                            <groupId>org.codehaus.mojo</groupId>
                            <artifactId>jdepend-maven-plugin</artifactId>
                        </plugin>
                        <plugin>
                            <groupId>org.codehaus.mojo</groupId>
                            <artifactId>findbugs-maven-plugin</artifactId>
                        </plugin>
                    </reportPlugins>
                </configuration>
            </plugin>
            <plugin>
                <groupId>${tycho-groupid}</groupId>
                <artifactId>tycho-packaging-plugin</artifactId>
                <version>${tycho-version}</version>
                <configuration>
                    <strictVersions>false</strictVersions>
                </configuration>
            </plugin>
        </plugins>
        
        <pluginManagement>
            <plugins>
                <plugin>
                    <groupId>${tycho-groupid}</groupId>
                    <artifactId>tycho-compiler-plugin</artifactId>
                    <version>${tycho-version}</version>
                    <configuration>
                        <encoding>UTF-8</encoding>
                        <source>1.6</source>
                        <target>1.6</target>
                    </configuration>
                </plugin>
                <plugin>
                    <groupId>com.mycila.maven-license-plugin</groupId>
                    <artifactId>maven-license-plugin</artifactId>
                    <version>1.9.0</version>
                    <configuration>
                        <basedir>${basedir}</basedir>
                        <header>src/etc/header.txt</header>
                        <quiet>false</quiet>
                        <failIfMissing>true</failIfMissing>
                        <strictCheck>true</strictCheck>
                        <aggregate>true</aggregate>
                        <includes>
                            <include>**/org/openhab/**/*.java</include>
                            <include>**/feature.xml</include>
                            <include>**/OSGI-INF/*.xml</include>
                        </includes>
                        <excludes>
                            <exclude>target/**</exclude>
                            <exclude>**/pom.xml</exclude>
                            <exclude>_*.java</exclude>
                        </excludes>
                        <useDefaultExcludes>true</useDefaultExcludes>
                        <properties>
                            <year>2013</year>
                        </properties>
                        <encoding>UTF-8</encoding>
                    </configuration>
                    <executions>
                        <execution>
                            <goals>
                                <goal>check</goal>
                            </goals>
                        </execution>
                    </executions>
                </plugin>
                <plugin>
                    <groupId>${tycho-groupid}</groupId>
                    <artifactId>tycho-versions-plugin</artifactId>
                    <version>${tycho-version}</version>
                </plugin>
            </plugins>
        </pluginManagement>
    </build>
    
    <pluginRepositories>
        <pluginRepository>
            <id>fornax.repository</id>
            <name>Fornax Repository</name>
            <url>https://projects.itemis.de/nexus/content/groups/public/</url>
            <snapshots>
                <enabled>true</enabled>
            </snapshots>
        </pluginRepository>
        <pluginRepository>
            <id>xtend.repository</id>
            <name>Xtend Repository</name>
            <url>http://build.eclipse.org/common/xtend/maven/org/eclipse/xtend/org.eclipse.xtend.maven/</url>
            <snapshots>
                <enabled>true</enabled>
            </snapshots>
        </pluginRepository>
        <pluginRepository>
            <id>openhab.repository.snapshot</id>
            <name>openHAB Cloudbees Repository</name>
            <url>http://repository-openhab.forge.cloudbees.com/snapshot/</url>
            <snapshots>
                <enabled>true</enabled>
            </snapshots>
        </pluginRepository>
        <pluginRepository>
            <id>openhab.repository</id>
            <name>openHAB Cloudbees Repository</name>
            <url>http://repository-openhab.forge.cloudbees.com/release/</url>
        </pluginRepository>
        <pluginRepository>
            <id>tycho-snapshots</id>
            <url>https://oss.sonatype.org/content/groups/public/</url>
        </pluginRepository>
    </pluginRepositories>
    
    <profiles>
        <profile>
            <id>prepare-release</id>
            <build>
                <plugins>
                    <plugin>
                        <groupId>org.eclipse.tycho</groupId>
                        <artifactId>tycho-versions-plugin</artifactId>
                        <version>${tycho-version}</version>
                        <executions>
                            <execution>
                                <id>update-version</id>
                                <phase>initialize</phase>
                                <goals>
                                    <goal>set-version</goal>
                                </goals>
                            </execution>
                        </executions>
                    </plugin>
                </plugins>
            </build>
        </profile>
        
        <profile>
            <id>deploy</id>
            <distributionManagement>
                <repository>
                    <id>${repo.id}</id>
                    <url>${repo.url}/maven</url>
                    <uniqueVersion>false</uniqueVersion>
                </repository>
            </distributionManagement>
            <build>
                <plugins>
                    <plugin>
                        <groupId>${tycho-groupid}</groupId>
                        <artifactId>tycho-source-plugin</artifactId>
                        <version>${tycho-version}</version>
                        <executions>
                            <execution>
                                <id>plugin-source</id>
                                <phase>package</phase>
                                <goals>
                                    <goal>plugin-source</goal>
                                </goals>
                            </execution>
                        </executions>
                        <configuration>
                            <sourceBundle>true</sourceBundle>
                        </configuration>
                    </plugin>
                    <plugin>
                        <groupId>org.codehaus.mojo</groupId>
                        <artifactId>wagon-maven-plugin</artifactId>
                        <version>${wagon.version}</version>
                        <executions>
                            <execution>
                                <id>upload-p2-repo</id>
                                <phase>deploy</phase>
                                <goals>
                                    <goal>upload</goal>
                                </goals>
                                <configuration>
                                    <serverId>${repo.id}</serverId>
                                    <url>${repo.url}</url>
                                    <fromDir>${project.basedir}/products/org.openhab.runtime.product/target/repository</fromDir>
                                    <toDir>${p2.repo.dir}</toDir>
                                </configuration>
                            </execution>
                            <execution>
                                <id>upload-apt-repo</id>
                                <phase>deploy</phase>
                                <goals>
                                    <goal>upload</goal>
                                </goals>
                                <configuration>
                                    <serverId>${repo.id}</serverId>
                                    <url>${repo.url}</url>
                                    <fromDir>${project.basedir}/distribution/target/apt-repo</fromDir>
                                    <toDir>${apt.repo.dir}</toDir>
                                </configuration>
                            </execution>
                        </executions>
                    </plugin>
                </plugins>
            </build>
        </profile>
        
        <profile>
            <id>prepare-next-snapshot</id>
            <build>
                <plugins>
                    <plugin>
                        <groupId>org.eclipse.tycho</groupId>
                        <artifactId>tycho-versions-plugin</artifactId>
                        <version>${tycho-version}</version>
                        <executions>
                            <execution>
                                <id>update-version</id>
                                <phase>initialize</phase>
                                <goals>
                                    <goal>set-version</goal>
                                </goals>
                            </execution>
                        </executions>
                    </plugin>
                </plugins>
            </build>
        </profile>
    </profiles>
    
</project><|MERGE_RESOLUTION|>--- conflicted
+++ resolved
@@ -8,11 +8,7 @@
     
     <groupId>org.openhab</groupId>
     <artifactId>openhab</artifactId>
-<<<<<<< HEAD
-    <version>1.5.1</version>
-=======
     <version>1.6.0-SNAPSHOT</version>
->>>>>>> 7a259c90
     <name>openHAB</name>
     
     <organization>
