# This is the default configuration file, which comes with every openHAB distribution.
# You should do a copy of it with the name 'openhab.cfg' and configure your personal
# settings in there. This way you can be sure that they are not overwritten, if you
# update openHAB one day.


####################################################################################### 
#####                        General configurations                               #####
####################################################################################### 

# Configuration folders (must exist as a subdirectory of "configurations"; the value
# tells the number of seconds for the next scan of the directory for changes. A
# value of -1 deactivates the scan).
# A comma separated list can follow after the refresh value. This list defines a filter
# for valid file extensions for the models.
folder:items=10,items
folder:sitemaps=10,sitemap
folder:rules=10,rules
folder:scripts=10,script
folder:persistence=10,persist

# configures the security options. The following values are valid:
# ON = security is switched on generally
# OFF = security is switched off generally
# EXTERNAL = security is switched on for external requests 
#            (e.g. originating from the Internet) only
# (optional, defaults to 'OFF')
#security:option=

# the Netmask to define a range of internal IP-Addresses which doesn't require
# authorization (optional, defaults to '192.168.1.0/24')
#security:netmask=

# The name of the default persistence service to use
persistence:default=rrd4j

# The refresh interval for the main configuration file. A value of '-1' 
# deactivates the scan (optional, defaults to '-1' hence scanning is deactivated)
#mainconfig:refresh=


################################## Chart Servlet ######################################
#
# This section defines the configuration for the chart servlet.
chart:provider=default


####################################################################################### 
#####                       Action configurations                                 #####
####################################################################################### 

######################## Mail Action configuration ####################################
#
# The SMTP server hostname, e.g. "smtp.gmail.com"
#mail:hostname=

# the SMTP port to use (optional, defaults to 25 (resp. 587 for TLS))
#mail:port=

# the username and password if the SMTP server requires authentication
#mail:username=
#mail:password=

# The email address to use for sending mails
#mail:from=

# set to "true", if TLS should be used for the connection
# (optional, defaults to false)
#mail:tls=

# set to "true", if POP before SMTP (another authentication mechanism)
# should be enabled. Username and Password are taken from the above
# configuration (optional, default to false)
#mail:popbeforesmtp=

########################## XMPP Action configuration ##################################
#
# The XMPP server to use, e.g. "jabber.org", "talk.google.com" or "talkx.l.google.com"
#xmpp:servername=

# The XMPP Proxyserver to use, e.g. "gmail.com"
#xmpp:proxy=

# the server port to use (optional, defaults to 5222)
#xmpp:port=

# the username and password for the sending XMPP account
#xmpp:username=
#xmpp:password=

# a comma separated list of users that are allowed to use the XMPP console
#xmpp:consoleusers=

# the multi user chat to join, e.g. openhab@chat.example.com
#xmpp:chatroom=

# the nickname used in the multi user chat (optional, defaults to openhab-bot)
#xmpp:chatnickname=

# the password required to join the multi user chat
#xmpp:chatpassword=

########################## Prowl Action configuration #################################
#
# the apikey for authentication (generated on the Prowl website)
#prowl:apikey=

# the default priority of a Prowl notifications (optional, defaults to '0')
#prowl:defaultpriority=

# the url of the Prowl public api
# (optional, defaults to 'https://prowl.weks.net/publicapi/') 
#prowl:url=

########################### Twitter Action configuration ##############################
#
# The ConsumerKey, ConsumerSecret combination (optional, defaults to official Twitter-App
# Key-Secret-Combination)
#twitter:key=
#twitter:secret=

# Flag to enable/disable the Twitter client (optional, defaults to 'false')
#twitter:enabled=

#################### Notify my Android (NAM) Action configuration #####################
#
# The timeout for the communication with the NMA service (optional, defaults
# to 10000 milliseconds)
#nma:timeout=

# If you have a developerKey from NMA you can set it here, but this completely optional
#nma:developerKey=

# The default api key to send messages to. Api keys can be created in your accounts dashboard.
#nma:apiKey=

# The application name which NMA will show (optional, defaults to 'openHAB').
#nma:appName=

# The priority to use for messages if not specified otherwise. Can range from
# -2 (lowest) to 2 (highest)
#nma:defaultPriority=

# The URL to attach to NMA messages by default  if not specified otherwise. Can be left empty.
#nma:defaultUrl=


####################################################################################### 
#####                   I/O component configurations                              #####
####################################################################################### 

########################## Google Calendar configuration ##############################
#
# the username and password for Google Calendar Account
#gcal:username=
#gcal:password=

# the url of the calendar feed
#gcal:url=

# refresh interval in milliseconds (optional, defaults to 900000 [15 minutes])
#gcal:refresh=

############################# Dropbox configuration ###################################
#
# Operates the Synchronizer in fake mode which avoids up- or downloading files to and from Dropbox.
# This is meant as testMode for the filter settings (optional, defaults to false)
#dropbox:fakemode=

# the up- and download interval as Cron-Expression. See the Quartz-Tutorial
# http://quartz-scheduler.org/documentation/quartz-2.x/tutorials/tutorial-lesson-06
# for more information on how to use them best (optional, defaults to '0 0/5 * * * ?'
# which means every 5 minutes)
#dropbox:uploadInterval=
#dropbox:downloadInterval=

# the AppKey, AppSecret combination (optional, defaults to official Dropbox-App
# Key-Secret-Combination)
#dropbox:appkey=
#dropbox:appsecret=

# defines the mode how files are synchronized with dropbox. Valid SyncModes are
# 'DROPBOX_TO_LOCAL', 'LOCAL_TO_DROPBOX' and 'BIDIRECTIONAL' (optional, defaults
# to 'LOCAL_TO_DROPBOX')
#dropbox:syncmode=

# the base directory to synchronize with openHAB, configure 'filter' to select
# files (optional, defaults to '.')
#dropbox:contentdir=

# defines a comma separated list of regular expressions which matches the 
# filenames to upload to Dropbox (optional, defaults to '/configurations/.*,
# /logs/.*, /etc/.*')
#dropbox:uploadfilter=

# defines a comma separated list of regular expressions which matches the 
# filenames to download from Dropbox (optional, defaults to '/configurations/.*')
#dropbox:downloadfilter=

############################# MaryTTS configuration ###################################
#
# the default voice used by the MaryTTS engine. Available voices are: bits1-hsmm 
# (german, female), bits3-hsmm (german, male), cmu-slt-hsmm (english, male) (optional,
# defaults to the systems' default voice or the first available voice)
#marytts:voice=


####################################################################################### 
#####                      Persistence configurations                             #####
####################################################################################### 

######################## Open.Sen.se Persistence Service ##############################
#
# the url of the Open.Sen.se public api (optional, defaults to 
# 'http://api.sen.se/events/?sense_key=') 
#sense:url=

# the Open.Sen.se API-Key for authentication (generated on the Open.Sen.se website)
#sense:apikey=

######################### Logging Persistence Service #################################
#
# the logback encoder pattern to use to write log entries
# see http://logback.qos.ch/manual/layouts.html#ClassicPatternLayout for all options
# the item name is available as the "logger" name, the state as the "msg"
logging:pattern=%date{ISO8601} - %-25logger: %msg%n

########################### Db4o Persistence Service ##################################
#
# the backup interval as Cron-Expression (optional, defaults to '0 0 1 * * ?' 
# which means every morning at 1 o'clock)
#db4o:backupinterval=
	
# the commit interval in seconds (optional, default to '5')
#db4o:commitinterval=

# the amount of backup files allowed in DB_FOLDER_NAME (optional, defaults
# to '7')
#db4o:maxbackups=

############################ SQL Persistence Service ##################################
#
# the JDBC driver class like 'com.mysql.jdbc.Driver' or 'org.postgresql.Driver'
#sql:driverClass=

# the database url like 'jdbc:mysql://<host>:<port>/<user>'
sql:url=

# the database user
#sql:user=

# the database password
#sql:password=

############################ Cosm Persistence Service #################################
#
# the url of the Cosm feed (optional, defaults to 'http://api.cosm.com/v2/feeds/') 
#cosm:url=

# the Cosm API-Key for authentication (generated on the Cosm website)
#cosm:apikey=

############################ GCal Persistence Service #################################
#
# the username and password for Google Calendar Account
#gcal-persistence:username=
#gcal-persistence:password=

# the url of the calendar feed
#gcal-persistence:url=

# the offset (in days) new calendar entries will be created in future (optional,
# defaults to 14)
#gcal-persistence:offset=

# the base script which is written to the newly created Calendar-Events by
# the GCal-based presence simulation. It must contain two format markers '%s'.
# The first marker represents the Item to send the command to and the second
# represents the State (optional, defaults to 
# '> if (PresenceSimulation.state == ON) sendCommand(%s,%s)')
#gcal-persistence:executescript=

################################# MQTT Persistence #########################################
#
# Name of the broker as defined in the section MQTT Transport
# mqtt-persistence:broker=

# The MQTT topic to which the persistence messages should be sent.
# mqtt-persistence:topic=

# A string representing the persistence message content.
# mqtt-persistence:message=


#######################################################################################
#####                        Binding configurations                               #####
#######################################################################################

################################ KNX Binding ##########################################
#
# KNX gateway IP address 
# (optional, if serialPort or connection type 'ROUTER' is specified)
#knx:ip=

# KNX IP connection type. Could be either TUNNEL or ROUTER (optional, defaults to TUNNEL)
# Note: If you cannot get the ROUTER mode working (even if it claims it is connected), 
# use TUNNEL mode instead with setting both the ip of the KNX gateway and the localIp.
#knx:type=

# KNX gateway port (optional, defaults to 3671)
#knx:port=

# Local endpoint to specify the multicast interface, no port is used (optional)
#knx:localIp=

# Serial port of FT1.2 KNX interface (ignored, if ip is specified)
# Valid values are e.g. COM1 for Windows and /dev/ttyS0 or /dev/ttyUSB0 for Linux
#knx:serialPort=

# Pause in milliseconds between two read requests on the KNX bus during
# initialization (optional, defaults to 50)
#knx:pause=

# Timeout in milliseconds to wait for a response from the KNX bus (optional, 
# defaults to 10000)
#knx:timeout

# Number of read retries while initialization items from the KNX bus (optional,
# defaults to 3)
#knx:readRetries

# Seconds between connect retries when KNX link has been lost
# 0 means never retry, it will only reconnect on next write or read request
# Note: without periodic retries all events will be lost up to the next read/write
#       request
# (optional, default is 0)
#knx:autoReconnectPeriod=30

############################# Bluetooth Binding #######################################
#
# Bluetooth refresh rate in seconds 
# (defines, how often a new device detection scan is performed)
#bluetooth:refresh=20

############################## OneWire Binding ########################################
#
# OwServer IP address 
#onewire:ip=

# OwServer Port (optional, defaults to 4304)
#onewire:port=

# refresh interval in milliseconds (optional, defaults to 60000)
#onewire:refresh=

# the retry count in case no valid value was returned 
# upon read (optional, defaults to 3)
#onewire:retry=

# defines which temperature scale owserver should return temperatures in. Valid
# values are CELSIUS, FAHRENHEIT, KELVIN, RANKIN (optional, defaults to CELSIUS).
#onewire:tempscale=

########################### NetworkHealth Binding #####################################
#
# Default timeout in milliseconds if none is specified in binding configuration
# (optional, default to 5000)
#networkhealth:timeout=

# refresh interval in milliseconds (optional, default to 60000)
#networkhealth:refresh=

############################### HTTP Binding ##########################################
#
# timeout in milliseconds for the http requests (optional, defaults to 5000)
#http:timeout=

# the interval in milliseconds when to find new refresh candidates
# (optional, defaults to 1000)
#http:granularity=

# configuration of the first cache item
# http:<id1>.url=
# http:<id1>.updateInterval=

# configuration of the second cache item  
# http:<id2>.url=
# http:<id2>.updateInterval=

############################# Fritz!Box Binding #######################################
#
# Please note: To be able to connect to the monitor port, the "CallMonitor" must be
# activated by dialing "#96*5*" once on a telephone that is connected to the Fritz!Box.

# IP address of Fritz!Box to connect to
#fritzbox:ip=fritz.box

############################### Asterisk Binding ######################################
#
# Please note: The Asterisk Management Interface (AMI) has to be activated in the
# manager.conf file of your Asterisk PBX.

# hostname of the AMI
#asterisk:host=

# the username and password to login to the AMI
#asterisk:username=
#asterisk:password=

################################ NTP Binding ##########################################
#
# refresh interval in milliseconds (optional, defaults to 900000 [15 minutes])
#ntp:refresh=

# the hostname of the timeserver
ntp:hostname=ptbtime1.ptb.de

################################ MPD Binding ##########################################
#
# Host and port of the first MPD to control 
# mpd:<player-id-1>.host=
# mpd:<player-id-1>.port=

# The password to authenticate against the MPD server (optional, can be null to
# indicate that no authentication is required)
# mpd:<player-id-1>.password=

# Host and port of the second MPD to control 
# mpd:<player-id-2>.host=
# mpd:<player-id-2>.port=

# The password to authenticate against the MPD server (optional, can be null to
# indicate that no authentication is required)
# mpd:<player-id-2>.password=

################################ VDR Binding ##########################################
#
# Host and port of the first VDR to control 
# vdr:<vdr-id-1>.host=
# vdr:<vdr-id-1>.port=6419

# Host and port of the second VDR to control 
# vdr:<vdr-id-2>.host=
# vdr:<vdr-id-2>.port=6419

################################ SNMP Binding #########################################
#
# Listening Port (optional, defaults to '162')
#snmp:port=

# The SNMP community to listen to (optional, defaults to 'public')
#snmp:community=

# The SNMP retry timeout (in milliseconds). Defaults to 1500.
# Sets the number of milliseconds between retries.
#snmp:timeout=

# The SNMP number of retries. Defaults to 0.
# Sets the number of retries before aborting the request.
#snmp:retries=

######################## Novelan (Siemens) Heatpump Binding ###########################
#
# IP address of the Novelan (Siemens) Heatpump to connect to
#novelanheatpump:ip=

# refresh interval in milliseconds (optional, defaults to 60000)
#novelanheatpump:refresh=

############################### Cups Binding ##########################################
#
# CupsServer IP address or Host name
#cups:host=

# CupsServer Port (optional, defaults to 631)
#cups:port=

# refresh interval in milliseconds (optional, defaults to 60000)
#cups:refresh=

############################ IHC / ELKO LS Binding ####################################
#
# Controller IP address
#ihc:ip=

# Username and password for Controller
#ihc:username=
#ihc:password=

# Timeout for controller communication
#ihc:timeout=5000

############################## Plugwise Binding #######################################
#
# "stick" is reserved plug wise id
#plugwise:stick.port=

# "circleplus" is reserved plug wise id
#plugwise:circleplus.mac= 

#plugwise:<plugwise-id-1>.mac=

############################### Modbus Binding ########################################
#
# sets refresh interval to Modbus polling service. 
# Value in milliseconds (optional, defaults to 200)
#modbus:poll=

# host (mandatory)
#modbus:slave1.host=

# The data type, can be "coil" "discrete" "holding" "input"
#modbus:slave1.type=

# the TCP port (optional, defaults to '502')
#modbus:slave1.port=

# The slave id (optional, defaults to '1')
#modbus:slave1.id=

# The slave start address (optional, defaults to '0')
#modbus:slave1.start=

# The number of data item to read
# (optional, defaults to '0' - but set it to something meaningful)
#modbus:slave1.length=

############################### PLC Bus Binding #######################################
#
# PLCBus adapter serial port
#plcbus:port=

################################# DMX Binding #########################################
#
# The combined connection String, e.g. 'localhost:9010' (optional, defaults to
# 'localhost:9010' or 'localhost:9020' depending on the choosen connection type)
#dmx:connection=

############################### Philips Hue Binding ###################################
#
# IP address of Hue Bridge (optional, default is auto-discovery)
#hue:ip=

# Default secret key for the pairing of the Philips Hue Bridge.
# It has to be between 10-40 (alphanumeric) characters 
# This may be changed by the user for security reasons.
hue:secret=openHABRuntime

################################ RFXCOM Binding #######################################
#
# Serial port of RFXCOM interface
# Valid values are e.g. COM1 for Windows and /dev/ttyS0 or /dev/ttyUSB0 for Linux
#rfxcom:serialPort=

# Set mode command for controller (optional)
# E.g. rfxcom:setMode=0D000000035300000C2F00000000 
#rfxcom:setMode=

############################## Pulseaudio Binding #####################################
#
# PulseaudioServer IP address 
#pulseaudio:Main.host=

# PulseaudioServer Port (optional, defaults to 4712)
#pulseaudio:Main.port=

############################### Homematic Binding #####################################
#
# Hostname / IP address of the Homematic CCU
#homematic:host=

# Hostname / IP address for the callback server (optional, default is auto-discovery)
# This is normally the IP / hostname of the local host 
# (but not "localhost" or "127.0.0.1"). 
#homematic:callback.host=

# Port number for the callback server. (optional, defaults to 9123)
#homematic:callback.port=

################################ Koubachi Binding #####################################
#
# refresh interval in milliseconds (optional, defaults to 900000ms, 15m)
#koubachi:refresh

# The URL of the Device list  (optional, defaults to 
# 'https://api.koubachi.com/v2/user/smart_devices?user_credentials=%1$s&app_key=%2$s')
#koubachi:deviceurl

# The URL of the Plant list  (optional, defaults to 
# 'https://api.koubachi.com/v2/plants?user_credentials=%1$s&app_key=%2$s')
#koubachi:planturl

# The single access token configured at http://labs.kpubachi.com
#koubachi:credentials

# The personal appKey configured at http://labs.koubachi.com
#koubachi:appkey

################################ Sonos Binding ########################################
#
# Host and port of the first VDR to control 
#sonos:office.udn=RINCON_000XXXXXXXXX01400
#sonos:living.udn=RINCON_000YYYYYYYYY01400

################################ SAMSUNG TV Binding ###################################
#
# Host of the first TV to control 
# samsungtv:<TVid1>.host=
# Port of the TV to control (optional, defaults to 55000)
# samsungtv:<TVid1>.port=

# Host of the second TV to control 
# samsungtv:<TVid2>.host=
# Port of the TV to control (optional, defaults to 55000)
# samsungtv:<TVid2>.port=

################################# Onkyo  Binding ######################################
#
# Host of the first Onkyo device to control 
# onkyo:<OnkyoId1>.host=
# Port of the Onkyo to control (optional, defaults to 60128)
# onkyo:<OnkyoId1>.port=

# Host of the second Onkyo device to control 
# onkyo:<OnkyoId2>.host=
# Port of the Onkyo to control (optional, defaults to 60128)
# onkyo:<OnkyoId2>.port=

################################ OpenSprinkler Binding ################################
#
# The type of OpenSprinkler connection to make (optional, defaults to 'gpio').
# There are two valid options:
#
# gpio: this mode is only applicable when running OpenHAB on a Raspberry Pi, which 
#       is connected directly to an OpenSprinkler Pi. In this mode the communication
#       is directly over the GPIO pins of the Raspberry Pi
# http: this mode is applicable to both OpenSprinkler and OpenSprinkler Pi, as long as
#       they are running the interval program. Realistically though if you have an
#       OpenSprinkler Pi, it makes more sense to directly connect via gpio mode.
# openSprinkler:mode=

# If the http mode is used, you need to specify the url of the internal program,
# and the password to access it. By default the password is 'opendoor'.
# openSprinkler:httpUrl=http://localhost:8080/
# openSprinkler:httpPassword=opendoor

# The number of stations available. By default this is 8, but for each expansion board
# installed this number will can be incremented by 8 (optional, defaults to 8).
# openSprinkler:numberOfStations=

############################ Epson Projector Binding ##################################
#
# Serial port or Host and port of the first Epson projector to control 
# epsonprojector:<devId1>.serialPort=
# epsonprojector:<devId1>.host=
# Port of the Epson projector to control (optional, defaults to 60128)
# epsonprojector:<devId1>.port=

# Serial port or Host and port of the second Epson projector to control 
# epsonprojector:<devId2>.serialPort=
# epsonprojector:<devId2>.host=
# Port of the Epson projector to control (optional, defaults to 60128)
# epsonprojector:<devId2>.port=

################################# Zehnder ComfoAir ####################################
#
# Serial port of the Zehnder ComfoAir to connect to
#comfoair:port=/dev/ttyS0

# refresh interval in milliseconds (optional, defaults to 60000)
#comfoair:refresh=

############################### EDS OWSever Binding ###################################
#
# Host of the first OWServer device to control 
# owserver:<serverId1>.host=

# Host of the second OWServer device to control 
# owserver:<serverId2>.host=

################################ digitalSTROM Binding #################################
#
# URI of the digitalSTROM server (dSS)
# digitalstrom:uri=https://dss.local:8080

# Connect timeout (defaults to 4000 ms)
#digitalstrom:connectTimeout=

# Connect timeout (defaults to 10000 ms)
#digitalstrom:readTimeout=

# to login without a user and password; loginToken must be enabled once
#digitalstrom:loginToken=

# to login with username and password; default user is dssadmin and default password
# is dssadmin if you have loginToken and username with password the loginToken will 
# be prefered by default
#digitalstrom:user=
#digitalstrom:password=

################################## Squeezebox Binding #################################
#
# Host of the first Squeezebox device to control 
#squeeze:<boxId1>.host=
# Port of cli interface of the first Squeezebox device to control 
# (optional, defaults to 9090)
#squeeze:<boxId1>.cliport=
# Webport interface of the first Squeezebox device to control (optional, 
# defaults to 9000)
#squeeze:<boxId1>.webport=

# Host of the second Squeezebox device to control 
#squeeze:<boxId2>.host=
# Port of cli interface of the second Squeezebox device to control (optional, 
# defaults to 9090)
#squeeze:<boxId2>.cliport=
# Webport interface of the second Squeezebox device to control (optional, 
# defaults to 9000)
#squeeze:<boxId2>.webport=

################################### Milight Binding ###################################
#
# Host of the first Milight bridge to control 
#milight:<MilightId1>.host=
# Port of the bridge to control (optional, defaults to 50000)
#milight:<MilightId1>.port=
#
# Host of the second Milight bridge to control 
#milight:<MilightId2>.host=
# Port of the bridge to control (optional, defaults to 50000)
#milight:<MilightId2>.port=

############################### Systeminfo Binding ####################################
#
# Interval in milliseconds when to find new refresh candidates
# (optional, defaults to 1000)
#systeminfo:granularity=

# Data Storage Unit, where B=Bytes, K=kB, M=MB, T=TB (optional, defaults to M)
#systeminfo:units=

################################### PiFace Binding ####################################
#
# Watchdog polling interval (optional, defaults to 60000)
#piface:watchdog.interval=

# Host of the first Raspberry PI carrying a PiFace board 
#piface:<piface-id1>.host=
# Port of the Piface listener of the first RasPi (optional, defaults to 15432)
#piface:<piface-id1>.listenerport=
# Port of the Piface monitor of the first RasPi (optional, defaults to 15433)
#piface:<piface-id1>.monitorport=
# Socket timeout when sending packets to the first RasPi (optional, defaults to 1000ms)
#piface:<piface-id1>.sockettimeout=
# Number of retry attempts before failing a packet for the first RasPi (optional, defaults to 3)
#piface:<piface-id1>.maxretries=


############################# Fritz AHA Binding #######################################
#
# refresh interval in milliseconds (optional, defaults to 10000)
#fritzaha:refresh=

# Binding supports multiple AHA hosts (e.g. FRITZ!Box, Fritz!Powerline 546E). Format is
# fritzaha:<hostID>.<option>=<value>, where hostID is up to user choice

# Host name of the first AHA host (e.g. fritz.box)
#fritzaha:<hostID1>.host=
# Port of the first AHA host (optional, defaults to protocol-specific default port)
#fritzaha:<hostID1>.port=
# Protocol to connect to web interface. Supports https and http.
# Use of https requires SSL certificate to be trusted by the JRE.
# (optional, defaults to http)
#fritzaha:<hostID1>.protocol=
# Username of the first AHA host. User must have HomeAuto permissions.
# (optional for local networks, required for remote access)
#fritzaha:<hostID1>.username=
# Password of the first AHA host's web interface. 
# (optional, but required if password is set in host)
#fritzaha:<hostID1>.password=
# timeout for synchronous http-connections (optional, default 2000)
#fritzaha:<hostID1>.synctimeout=
# timeout for asynchronous http-connections (optional, default 4000)
#fritzaha:<hostID1>.asynctimeout=

############################## Tinkerforge  Binding ###################################
#
# IP addresses / Hostnames  of the hosts running the brickd (optional port 
# separated by a colon, defaults to 4223) 
# tinkerforge:hosts=

######################## NIBE HEAT PUMP Binding #######################################
#
# UDP port of the Heatpump Monitor (optional, defaults to 9999)
#nibeheatpump:udpPort=

# Switch on the Nibe HeatPump Simulator (for testing purpose only)
#nibeheatpump:simulate=true

################################ Z-Wave  Binding ######################################
#
# The Z-Wave controller port. Valid values are e.g. COM1 for Windows and /dev/ttyS0 or
# /dev/ttyUSB0 for Linux
#zwave:port=

# Z-Wave binding refresh value (optional, defaults to 10000)
#zwave:refresh=
# Z-Wave binding refresh interval threshold (optional, defaults to every 6 times)
#zwave:refreshThreshold=

################################ Nikobus Binding ######################################
#
# Serial Port connected to pc-link. Valid values are e.g. COM1 for Windows and /dev/ttyS0 or
# /dev/ttyUSB0 for Linux
#nikobus:serial.port=

# Directory path where the command cache file should be created.  
# Optional. Defaults to the users' home directory.
#nikobus:cache.location=

# Perform a module status query every x seconds (optional, defaults to 600 (10 minutes)). 
#nikobus:refresh=

################################# EnOcean Binding #####################################
#
# EnOcean USB adapter serial port
#enocean:serialPort=

################################# TCP - UDP Binding ###################################
#
# all parameters can be applied to both the TCP and UDP binding unless 
# specified otherwise

# Port to listen for incoming connections
#tcp:port=25001

# Cron-like string to reconnect remote ends, e.g for unstable connection or remote ends
#tcp:reconnectron='0 0 0 * * ?'

# Interval between reconnection attempts when recovering from a communication error, 
# in seconds
#tcp:retryinterval=5

# Queue data whilst recovering from a connection problem (TCP only)
#tcp:queue=true

# Maximum buffer size whilst reading incoming data
#tcp:buffersize=1024

# Share connections within the Item binding configurations
#tcp:itemsharedconnections=true

# Share connections between Item binding configurations
#tcp:bindingsharedconnections=true

# Share connections between inbound and outbound connections
#tcp:directionssharedconnections=false

# Allow masks in ip:port addressing, e.g. 192.168.0.1:* etc
#tcp:addressmask=true

# Pre-amble that will be put in front of data being sent
#tcp:preamble=''

# Post-amble that will be appended to data being sent
#tcp:postamble='\r\n'

# Perform all write/read (send/receive) operations in a blocking mode, e.g. the binding
# will wait for a reply from the remote end after data has been sent
#tcp:blocking=false

# timeout, in milliseconds, to wait for a reply when initiating a blocking write/read
#  operation
#tcp:timeout=3000

# Update the status of Items using the response received from the remote end (if the
# remote end sends replies to commands)
#tcp:updatewithresponse=true

# Timeout - or 'refresh interval', in milliseconds, of the worker thread
tcp:refreshinterval=250

# Timeout, in milliseconds, to wait when "Selecting" IO channels ready for communication
#tcp:selecttimeout=1000

################################# Mqttitude Binding ###################################
#
# The latitude/longitude coordinates of 'home'
#mqttitude:home.lat=
#mqttitude:home.lon=

# Optional. Distance in metres a user must be from 'home' to be considered inside
# the geofence
#mqttitude:geofence=

############################### OpenPaths Binding #####################################
#
# The latitude/longitude coordinates of 'home'.
#openpaths:home.lat=
#openpaths:home.long

# Interval in milliseconds to poll for user location (optional, defaults to 5mins).
#openpaths:refresh=

# Distance in metres a user must be from 'home' to be considered inside the 
# geofence (optional, defaults to 100m). 
#openpaths:geofence=

# OpenPaths access/secret keys for each user.
#openpaths:<name>.accesskey=<accesskey>
#openpaths:<name>.secretkey=<secretkey>

######################## Swegon ventilation Binding ###################################
#
# UDP port (optional, defaults to 9998)
#swegonventilation:udpPort=

# Switch on the Swegon Simulator (for testing purpose only)
#swegonventilation:simulate=true

################################ MAX!Cube Binding ##########################################
#
# MAX!Cube LAN gateway IP address 
#maxcube:ip=

# MAX!Cube port (Optional, default to 62910)
#maxcube:port=

# MAX!Cube refresh interval in ms (Optional, default to 10000)
#maxcube:refreshInterval=

################################### Tivo Binding ###########################################
#
# The TiVo binding simply acts as a network remote control for your Tivo device. To use
# it you must therefore enable network remote control on your Tivo device. Once that is
# done, all you need to do is specify the IP address of your Tivo in the configuration
# below.

# The IP address of the Tivo host
#tivo:host=

################################ Insteon Hub Binding #######################################
#
# The IP address of the Insteon Hub
#insteonhub:host=


################################### MQTT Transport #########################################
#
# Define your MQTT broker connections here for use in the MQTT Binding or MQTT
# Persistence bundles. Replace <broker> with a id you choose.

# URL to the MQTT broker, e.g. tcp://localhost:1883 or ssl://localhost:8883
#mqtt:<broker>.url=tcp://<host>:1883

# Optional. Client id (max 23 chars) to use when connecting to the broker.
# If not provided a default one is generated.
#mqtt:<broker>.clientId=<clientId>

# Optional. User id to authenticate with the broker.
# mqtt:<broker>.user=<user>

# Optional. Password to authenticate with the broker.
#mqtt:<broker>.pwd=<password>

# Optional. Set the quality of service level for sending messages to this broker. 
# Possible values are 0 (Deliver at most once),1 (Deliver at least once) or 2 
# (Deliver exactly once). Defaults to 0.
#mqtt:<broker>.qos=<qos>

# Optional. True or false. Defines if the broker should retain the messages sent to
# it. Defaults to false.
#mqtt:<broker>.retain=<retain>

# Optional. True or false. Defines if messages are published asynchronously or
# synchronously. Defaults to true.
#mqtt:<broker>.async=<async>


################################ Heatmiser Binding #########################################
#
<<<<<<< HEAD
# Refresh interval in milliseconds (optional, defaults to 2000ms)
#heatmiser:refresh

# Set the heatmiser network address
#heatmiser:address=

# Set the port number for the Heatmiser interface
#heatmiser:port=
=======
# MAX!Cube LAN gateway IP address 
# maxcube:ip=192.168.0.222
# MAX!Cube port (Optional, default to 62910)
# maxcube:port=62910
# MAX!Cube refresh interval in ms (Optional, default to 10000)
# maxcube:refreshInterval=10000


################################# Pioneer AVR Binding ######################################  
#
# Hostname/IP of the first Pioneer device to control
#pioneeravr:livingroom.host=192.168.2.140
#
# Portnumber of the Pioneer device to control (optional, defaults to 23)
#pioneeravr:livingroom.port=23
#
# Switch for disabling the connection check (optional, default to 1)
#pioneeravr:livingroom.checkconn=1
>>>>>>> 3e8a9dc7
<|MERGE_RESOLUTION|>--- conflicted
+++ resolved
@@ -944,6 +944,28 @@
 # The IP address of the Insteon Hub
 #insteonhub:host=
 
+################################# Pioneer AVR Binding ######################################  
+#
+# Hostname/IP of the first Pioneer device to control
+#pioneeravr:livingroom.host=
+
+# Portnumber of the Pioneer device to control (optional, defaults to 23)
+#pioneeravr:livingroom.port=
+
+# Switch for disabling the connection check (optional, defaults to 1)
+#pioneeravr:livingroom.checkconn=
+
+################################ Heatmiser Binding #########################################
+#
+# Refresh interval in milliseconds (optional, defaults to 2000ms)
+#heatmiser:refresh
+
+# Set the heatmiser network address
+#heatmiser:address=
+
+# Set the port number for the Heatmiser interface
+#heatmiser:port=
+
 
 ################################### MQTT Transport #########################################
 #
@@ -975,36 +997,3 @@
 # Optional. True or false. Defines if messages are published asynchronously or
 # synchronously. Defaults to true.
 #mqtt:<broker>.async=<async>
-
-
-################################ Heatmiser Binding #########################################
-#
-<<<<<<< HEAD
-# Refresh interval in milliseconds (optional, defaults to 2000ms)
-#heatmiser:refresh
-
-# Set the heatmiser network address
-#heatmiser:address=
-
-# Set the port number for the Heatmiser interface
-#heatmiser:port=
-=======
-# MAX!Cube LAN gateway IP address 
-# maxcube:ip=192.168.0.222
-# MAX!Cube port (Optional, default to 62910)
-# maxcube:port=62910
-# MAX!Cube refresh interval in ms (Optional, default to 10000)
-# maxcube:refreshInterval=10000
-
-
-################################# Pioneer AVR Binding ######################################  
-#
-# Hostname/IP of the first Pioneer device to control
-#pioneeravr:livingroom.host=192.168.2.140
-#
-# Portnumber of the Pioneer device to control (optional, defaults to 23)
-#pioneeravr:livingroom.port=23
-#
-# Switch for disabling the connection check (optional, default to 1)
-#pioneeravr:livingroom.checkconn=1
->>>>>>> 3e8a9dc7
