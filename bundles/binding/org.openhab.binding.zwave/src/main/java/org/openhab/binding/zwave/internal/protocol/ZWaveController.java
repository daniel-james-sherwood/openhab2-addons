/**
 * Copyright (c) 2010-2015, openHAB.org and others.
 *
 * All rights reserved. This program and the accompanying materials
 * are made available under the terms of the Eclipse Public License v1.0
 * which accompanies this distribution, and is available at
 * http://www.eclipse.org/legal/epl-v10.html
 */
package org.openhab.binding.zwave.internal.protocol;

import gnu.io.CommPort;
import gnu.io.CommPortIdentifier;
import gnu.io.NoSuchPortException;
import gnu.io.PortInUseException;
import gnu.io.SerialPort;
import gnu.io.SerialPortEvent;
import gnu.io.SerialPortEventListener;
import gnu.io.UnsupportedCommOperationException;

import java.io.IOException;
import java.util.ArrayList;
import java.util.Collection;
import java.util.HashMap;
import java.util.Map;
import java.util.Timer;
import java.util.TimerTask;
import java.util.TooManyListenersException;
import java.util.concurrent.PriorityBlockingQueue;
import java.util.concurrent.Semaphore;
import java.util.concurrent.TimeUnit;
import java.util.concurrent.atomic.AtomicInteger;

import org.openhab.binding.zwave.internal.protocol.SerialMessage.SerialMessageClass;
import org.openhab.binding.zwave.internal.protocol.SerialMessage.SerialMessagePriority;
import org.openhab.binding.zwave.internal.protocol.SerialMessage.SerialMessageType;
import org.openhab.binding.zwave.internal.protocol.commandclass.ZWaveCommandClass.CommandClass;
import org.openhab.binding.zwave.internal.protocol.commandclass.ZWaveCommandClass;
import org.openhab.binding.zwave.internal.protocol.commandclass.ZWaveCommandClassDynamicState;
import org.openhab.binding.zwave.internal.protocol.commandclass.ZWaveMultiInstanceCommandClass;
import org.openhab.binding.zwave.internal.protocol.commandclass.ZWaveWakeUpCommandClass;
import org.openhab.binding.zwave.internal.protocol.event.ZWaveEvent;
import org.openhab.binding.zwave.internal.protocol.event.ZWaveInclusionEvent;
import org.openhab.binding.zwave.internal.protocol.event.ZWaveNetworkEvent;
import org.openhab.binding.zwave.internal.protocol.event.ZWaveNodeStatusEvent;
import org.openhab.binding.zwave.internal.protocol.event.ZWaveTransactionCompletedEvent;
import org.openhab.binding.zwave.internal.protocol.initialization.ZWaveNodeSerializer;
import org.openhab.binding.zwave.internal.protocol.serialmessage.AddNodeMessageClass;
import org.openhab.binding.zwave.internal.protocol.serialmessage.AssignReturnRouteMessageClass;
import org.openhab.binding.zwave.internal.protocol.serialmessage.AssignSucReturnRouteMessageClass;
import org.openhab.binding.zwave.internal.protocol.serialmessage.DeleteReturnRouteMessageClass;
import org.openhab.binding.zwave.internal.protocol.serialmessage.EnableSucMessageClass;
import org.openhab.binding.zwave.internal.protocol.serialmessage.GetControllerCapabilitiesMessageClass;
import org.openhab.binding.zwave.internal.protocol.serialmessage.GetSucNodeIdMessageClass;
import org.openhab.binding.zwave.internal.protocol.serialmessage.IdentifyNodeMessageClass;
import org.openhab.binding.zwave.internal.protocol.serialmessage.IsFailedNodeMessageClass;
import org.openhab.binding.zwave.internal.protocol.serialmessage.RemoveNodeMessageClass;
import org.openhab.binding.zwave.internal.protocol.serialmessage.RequestNodeNeighborUpdateMessageClass;
import org.openhab.binding.zwave.internal.protocol.serialmessage.RemoveFailedNodeMessageClass;
import org.openhab.binding.zwave.internal.protocol.serialmessage.RequestNodeInfoMessageClass;
import org.openhab.binding.zwave.internal.protocol.serialmessage.GetRoutingInfoMessageClass;
import org.openhab.binding.zwave.internal.protocol.serialmessage.SendDataMessageClass;
import org.openhab.binding.zwave.internal.protocol.serialmessage.SerialApiSetTimeoutsMessageClass;
import org.openhab.binding.zwave.internal.protocol.serialmessage.SerialApiSoftResetMessageClass;
import org.openhab.binding.zwave.internal.protocol.serialmessage.SetSucNodeMessageClass;
import org.openhab.binding.zwave.internal.protocol.serialmessage.ZWaveCommandProcessor;
import org.openhab.binding.zwave.internal.protocol.serialmessage.GetVersionMessageClass;
import org.openhab.binding.zwave.internal.protocol.serialmessage.MemoryGetIdMessageClass;
import org.openhab.binding.zwave.internal.protocol.serialmessage.SerialApiGetCapabilitiesMessageClass;
import org.openhab.binding.zwave.internal.protocol.serialmessage.SerialApiGetInitDataMessageClass;
import org.slf4j.Logger;
import org.slf4j.LoggerFactory;

/**
 * ZWave controller class. Implements communication with the Z-Wave
 * controller stick using serial messages.
 * @author Victor Belov
 * @author Brian Crosby
 * @author Chris Jackson
 * @since 1.3.0
 */
public class ZWaveController {
	
	private static final Logger logger = LoggerFactory.getLogger(ZWaveController.class);
	
//	private static final int QUERY_STAGE_TIMEOUT = 120000;

	private static final int ZWAVE_RESPONSE_TIMEOUT = 5000;		// 5000 ms ZWAVE_RESPONSE TIMEOUT
	private static final int ZWAVE_RECEIVE_TIMEOUT = 1000;		// 1000 ms ZWAVE_RECEIVE_TIMEOUT
	private static final int INITIAL_TX_QUEUE_SIZE = 128; 
	private static final int INITIAL_RX_QUEUE_SIZE = 8; 
	private static final long WATCHDOG_TIMER_PERIOD = 10000;	// 10 seconds watchdog timer

	private static final int TRANSMIT_OPTION_ACK = 0x01;
	private static final int TRANSMIT_OPTION_AUTO_ROUTE = 0x04;
	private static final int TRANSMIT_OPTION_EXPLORE = 0x20;
	
	private final Map<Integer, ZWaveNode> zwaveNodes = new HashMap<Integer, ZWaveNode>();
	private final ArrayList<ZWaveEventListener> zwaveEventListeners = new ArrayList<ZWaveEventListener>();
	private final PriorityBlockingQueue<SerialMessage> sendQueue = new PriorityBlockingQueue<SerialMessage>(INITIAL_TX_QUEUE_SIZE, new SerialMessage.SerialMessageComparator(this));
	private final PriorityBlockingQueue<SerialMessage> recvQueue = new PriorityBlockingQueue<SerialMessage>(INITIAL_RX_QUEUE_SIZE, new SerialMessage.SerialMessageComparator(this));
	private ZWaveSendThread sendThread;
	private ZWaveReceiveThread receiveThread;
	private ZWaveInputThread inputThread;
	
	private final Semaphore transactionCompleted = new Semaphore(1);
	private volatile SerialMessage lastSentMessage = null;
	private long lastMessageStartTime = 0;
	private long longestResponseTime = 0;
	private SerialPort serialPort;
	private int zWaveResponseTimeout = ZWAVE_RESPONSE_TIMEOUT;
	private Timer watchdog;
	
	private String zWaveVersion = "Unknown";
	private String serialAPIVersion = "Unknown";
	private int homeId = 0;
	private int ownNodeId = 0;
	private int manufactureId = 0;
	private int deviceType = 0; 
	private int deviceId = 0;
	private int ZWaveLibraryType = 0;
	private int sentDataPointer = 1;
	private boolean setSUC = false;
	private ZWaveDeviceType controllerType = ZWaveDeviceType.UNKNOWN;
	private int sucID = 0;
	private boolean softReset = false;
	private boolean masterController = false;
	
	private int SOFCount = 0;
	private int CANCount = 0;
	private int NAKCount = 0;
	private int ACKCount = 0;
	private int OOFCount = 0;
	private AtomicInteger timeOutCount = new AtomicInteger(0);
	
	private boolean initializationComplete = false;
	
	private boolean isConnected;

	// Constructors
	
	/**
	 * Constructor. Creates a new instance of the Z-Wave controller class.
	 * @param serialPortName the serial port name to use for 
	 * communication with the Z-Wave controller stick.
	 * @throws SerialInterfaceException when a connection error occurs.
	 */
	public ZWaveController(final boolean masterController, final boolean isSUC, final String serialPortName, final Integer timeout, final boolean reset)
							throws SerialInterfaceException {
			logger.info("Starting Z-Wave controller");
			this.masterController = masterController;
			this.setSUC = isSUC;
			this.softReset = reset;

			if(timeout != null && timeout >= 1500 && timeout <= 10000) {
				zWaveResponseTimeout = timeout;
			}
			logger.info("Z-Wave timeout is set to {}ms. Soft reset is {}.", zWaveResponseTimeout, reset);
			connect(serialPortName);
			this.watchdog = new Timer(true);
			this.watchdog.schedule(
					new WatchDogTimerTask(serialPortName), 
					WATCHDOG_TIMER_PERIOD, WATCHDOG_TIMER_PERIOD);
	}

	// Incoming message handlers
	
	/**
	 * Handles incoming Serial Messages. Serial messages can either be messages
	 * that are a response to our own requests, or the stick asking us information.
	 * @param incomingMessage the incoming message to process.
	 */
	private void handleIncomingMessage(SerialMessage incomingMessage) {
		logger.trace("Incoming message to process");
		logger.debug(incomingMessage.toString());
		
		switch (incomingMessage.getMessageType()) {
			case Request:
				handleIncomingRequestMessage(incomingMessage);
				break;
			case Response:
				handleIncomingResponseMessage(incomingMessage);
				break;
			default:
				logger.warn("Unsupported incomingMessageType: 0x%02X", incomingMessage.getMessageType());
		}
	}

	/**
	 * Handles an incoming request message.
	 * An incoming request message is a message initiated by a node or the controller.
	 * @param incomingMessage the incoming message to process.
	 */
	private void handleIncomingRequestMessage(SerialMessage incomingMessage) {
		logger.trace("Incoming Message type = REQUEST");

		ZWaveCommandProcessor processor = ZWaveCommandProcessor.getMessageDispatcher(incomingMessage.getMessageClass());
		if(processor != null) {
			boolean result = processor.handleRequest(this, lastSentMessage, incomingMessage);

			if(processor.isTransactionComplete()) {
				notifyEventListeners(new ZWaveTransactionCompletedEvent(this.lastSentMessage, result));
				transactionCompleted.release();
				logger.trace("Released. Transaction completed permit count -> {}", transactionCompleted.availablePermits());
			}
		}
		else {
			logger.warn(String.format("TODO: Implement processing of Request Message = %s (0x%02X)",
					incomingMessage.getMessageClass().getLabel(),
					incomingMessage.getMessageClass().getKey()));
		}
	}

	/**
	 * Handles a failed SendData request. This can either be because of the stick actively reporting it
	 * or because of a time-out of the transaction in the send thread.
	 * @param originalMessage the original message that was sent
	 */
	private void handleFailedSendDataRequest(SerialMessage originalMessage) {
		new SendDataMessageClass().handleFailedSendDataRequest(this, originalMessage);
	}

	/**
	 * Handles an incoming response message.
	 * An incoming response message is a response, based one of our own requests.
	 * @param incomingMessage the response message to process.
	 */
	private void handleIncomingResponseMessage(SerialMessage incomingMessage) {
		logger.trace("Incoming Message type = RESPONSE");

		ZWaveCommandProcessor processor = ZWaveCommandProcessor.getMessageDispatcher(incomingMessage.getMessageClass());
		if(processor != null) {
			boolean result = processor.handleResponse(this, lastSentMessage, incomingMessage);

			if(processor.isTransactionComplete()) {
				notifyEventListeners(new ZWaveTransactionCompletedEvent(this.lastSentMessage, result));
				transactionCompleted.release();
				logger.trace("Released. Transaction completed permit count -> {}", transactionCompleted.availablePermits());
			}
		}
		else {
			logger.warn(String.format("TODO: Implement processing of Response Message = %s (0x%02X)",
					incomingMessage.getMessageClass().getLabel(),
					incomingMessage.getMessageClass().getKey()));
		}

		switch (incomingMessage.getMessageClass()) {
			case GetVersion:
				this.zWaveVersion = ((GetVersionMessageClass)processor).getVersion();
				this.ZWaveLibraryType = ((GetVersionMessageClass)processor).getLibraryType();
				break;
			case MemoryGetId:
				this.ownNodeId = ((MemoryGetIdMessageClass)processor).getNodeId();
				this.homeId = ((MemoryGetIdMessageClass)processor).getHomeId();
				break;
			case SerialApiGetInitData:
				this.isConnected = true;
				for(Integer nodeId : ((SerialApiGetInitDataMessageClass)processor).getNodes()) {
	//				if(nodeId != 35)
		//				continue;
					
					
					
					ZWaveNode node = null;
					try {
						ZWaveNodeSerializer nodeSerializer = new ZWaveNodeSerializer();
						node = nodeSerializer.DeserializeNode(nodeId);
					}
					catch (Exception e) {
						logger.error("NODE {}: Error deserialising XML file. {}", nodeId, e.toString());
						node = null;
					}
					String name = null;
					String location = null;

					// Did the node deserialise ok?
					if (node != null) {
						// Remember the name and location - in case we decide the file was invalid
						name = node.getName();
						location = node.getLocation();

						// Sanity check the data from the file
						if (node.getManufacturer() == Integer.MAX_VALUE ||
								node.getHomeId() != this.homeId ||
								node.getNodeId() != nodeId) {
							logger.warn("NODE {}: Config file data is invalid, ignoring config.", nodeId);
							node = null;
						}
						else {
							// The restore was ok, but we have some work to set up the links that aren't
							// made as the deserialiser doesn't call the constructor
							logger.debug("NODE {}: Restored from config.", nodeId);
							node.setRestoredFromConfigfile(this);

							// Set the controller and node references for all command classes
							for (ZWaveCommandClass commandClass : node.getCommandClasses()) {
								commandClass.setController(this);
								commandClass.setNode(node);

								// Handle event handlers
								if (commandClass instanceof ZWaveEventListener) {
									this.addEventListener((ZWaveEventListener)commandClass);
								}
								
								// If this is the multi-instance class, add all command classes for the endpoints
								if (commandClass instanceof ZWaveMultiInstanceCommandClass) {
									for (ZWaveEndpoint endPoint : ((ZWaveMultiInstanceCommandClass) commandClass)
											.getEndpoints()) {
										for (ZWaveCommandClass endpointCommandClass : endPoint.getCommandClasses()) {
											endpointCommandClass.setController(this);
											endpointCommandClass.setNode(node);
											endpointCommandClass.setEndpoint(endPoint);

											// Handle event handlers
											if (endpointCommandClass instanceof ZWaveEventListener) {
												this.addEventListener((ZWaveEventListener)endpointCommandClass);
											}
										}
									}
								}	
							}							
						}
					}

					// Create a new node if it wasn't deserialised ok
					if(node == null) {
						node = new ZWaveNode(this.homeId, nodeId, this);
						
						// Try to maintain the name and location (user supplied data)
						// even if the XML file was considered corrupt and we reload data from the device.
						node.setName(name);
						node.setLocation(location);
					}

					if(nodeId == this.ownNodeId) {
						// This is the controller node.
						// We already know the device type, id, manufacturer so set it here
						// It won't be set later as we probably won't request the manufacturer specific data
						node.setDeviceId(this.getDeviceId());
						node.setDeviceType(this.getDeviceType());
						node.setManufacturer(this.getManufactureId());
					}

					// Place nodes in the local ZWave Controller
					this.zwaveNodes.put(nodeId, node);
					node.initialiseNode();
				}
				break;
			case GetSucNodeId:
				// Remember the SUC ID
				this.sucID = ((GetSucNodeIdMessageClass)processor).getSucNodeId();
				
				// If we want to be the SUC, enable it here
				if(this.setSUC == true && this.sucID == 0) {
					// We want to be SUC
					this.enqueue(new EnableSucMessageClass().doRequest(EnableSucMessageClass.SUCType.SERVER));
					this.enqueue(new SetSucNodeMessageClass().doRequest(this.ownNodeId, SetSucNodeMessageClass.SUCType.SERVER));
				}
				else if(this.setSUC == false && this.sucID == this.ownNodeId) {
					// We don't want to be SUC, but we currently are!
					// Disable SERVER functionality, and set the node to 0
					this.enqueue(new EnableSucMessageClass().doRequest(EnableSucMessageClass.SUCType.NONE));
					this.enqueue(new SetSucNodeMessageClass().doRequest(this.ownNodeId, SetSucNodeMessageClass.SUCType.NONE));
				}
				this.enqueue(new GetControllerCapabilitiesMessageClass().doRequest());
				break;
			case SerialApiGetCapabilities:
				this.serialAPIVersion = ((SerialApiGetCapabilitiesMessageClass)processor).getSerialAPIVersion();
				this.manufactureId = ((SerialApiGetCapabilitiesMessageClass)processor).getManufactureId();
				this.deviceId = ((SerialApiGetCapabilitiesMessageClass)processor).getDeviceId();
				this.deviceType = ((SerialApiGetCapabilitiesMessageClass)processor).getDeviceType();
				
				this.enqueue(new SerialApiGetInitDataMessageClass().doRequest());
				break;
			case GetControllerCapabilities:
				this.controllerType = ((GetControllerCapabilitiesMessageClass)processor).getDeviceType();
				break;
			default:
				break;				
		}
	}
	
	// Controller methods

	/**
	 * Connects to the comm port and starts send and receive threads.
	 * @param serialPortName the port name to open
	 * @throws SerialInterfaceException when a connection error occurs.
	 */
	public void connect(final String serialPortName)
			throws SerialInterfaceException {
		logger.info("Connecting to serial port {}", serialPortName);
		try {
			CommPortIdentifier portIdentifier = CommPortIdentifier.getPortIdentifier(serialPortName);
			CommPort commPort = portIdentifier.open("org.openhab.binding.zwave",2000);
			this.serialPort = (SerialPort) commPort;
			this.serialPort.setSerialPortParams(115200,SerialPort.DATABITS_8,SerialPort.STOPBITS_1,SerialPort.PARITY_NONE);
			this.serialPort.enableReceiveThreshold(1);
			this.serialPort.enableReceiveTimeout(ZWAVE_RECEIVE_TIMEOUT);
			this.receiveThread = new ZWaveReceiveThread();
			this.receiveThread.start();
			this.sendThread = new ZWaveSendThread();
			this.sendThread.start();
			this.inputThread = new ZWaveInputThread();
			this.inputThread.start();

			// RXTX serial port library causes high CPU load
			// Start event listener, which will just sleep and slow down event loop
			serialPort.addEventListener(this.receiveThread);
			serialPort.notifyOnDataAvailable(true);

			logger.info("Serial port is initialized");
		} catch (NoSuchPortException e) {
			logger.error("Port {} does not exist", serialPortName);
			throw new SerialInterfaceException(String.format("Port %s does not exist", serialPortName), e);
		} catch (PortInUseException e) {
			logger.error("Port {} in use.", serialPortName);
			throw new SerialInterfaceException(String.format("Port %s in use.", serialPortName), e);
		} catch (UnsupportedCommOperationException e) {
			logger.error("Unsupported comm operation on Port {}.", serialPortName);
			throw new SerialInterfaceException(String.format("Unsupported comm operation on Port %s.", serialPortName), e);
		} catch (TooManyListenersException e) {
			logger.error("Too many listeners on Port {}.", serialPortName);
			e.printStackTrace();
		}
	}
	
	/**
	 * Closes the connection to the Z-Wave controller.
	 */
	public void close()	{
		if (watchdog != null) {
			watchdog.cancel();
			watchdog = null;
		}
		
		disconnect();
		
		// clear nodes collection and send queue
		ArrayList<ZWaveEventListener> copy = new ArrayList<ZWaveEventListener>(this.zwaveEventListeners);
		for (Object listener : copy.toArray()) {
			if (!(listener instanceof ZWaveNode))
				continue;
			
			this.zwaveEventListeners.remove(listener);
		}
		
		this.zwaveNodes.clear();
		this.sendQueue.clear();
		this.recvQueue.clear();
		
		logger.info("Stopped Z-Wave controller");
	}

	/**
	 * Disconnects from the serial interface and stops
	 * send and receive threads.
	 */
	public void disconnect() {
		if (sendThread != null) {
			sendThread.interrupt();
			try {
				sendThread.join();
			} catch (InterruptedException e) {
			}
			sendThread = null;
		}
		if (receiveThread != null) {
			receiveThread.interrupt();
			try {
				receiveThread.join();
			} catch (InterruptedException e) {
			}
			receiveThread = null;
		}
		if (inputThread != null) {
			inputThread.interrupt();
			try {
				inputThread.join();
			} catch (InterruptedException e) {
			}
			inputThread = null;
		}
		if(transactionCompleted.availablePermits() < 0)
			transactionCompleted.release(transactionCompleted.availablePermits());
		
		transactionCompleted.drainPermits();
		logger.trace("Transaction completed permit count -> {}", transactionCompleted.availablePermits());
		if (this.serialPort != null) {
			this.serialPort.close();
			this.serialPort = null;
		}
		logger.info("Disconnected from serial port");
	}
	
	/**
	 * Enqueues a message for sending on the send queue.
	 * @param serialMessage the serial message to enqueue.
	 */
	public void enqueue(SerialMessage serialMessage) {
		// Sanity check!
		if(serialMessage == null) {
			return;
		}

		// First try and get the node
		// If we're sending to a node, then this obviously isn't to the controller, and we should
		// queue anything to a battery node (ie a node supporting the WAKEUP class)!
    	ZWaveNode node = this.getNode(serialMessage.getMessageNode());
    	if (node != null) {
	    	// Keep track of the number of packets sent to this device
	    	node.incrementSendCount();

	    	if (!node.isListening() && !node.isFrequentlyListening() && serialMessage.getPriority() != SerialMessagePriority.Low) {
				ZWaveWakeUpCommandClass wakeUpCommandClass = (ZWaveWakeUpCommandClass)node.getCommandClass(CommandClass.WAKE_UP);
	
				// If it's a battery operated device, check if it's awake or place in wake-up queue.
				if (wakeUpCommandClass != null && !wakeUpCommandClass.processOutgoingWakeupMessage(serialMessage)) {
					return;
				}
			}
    	}

		// Add the message to the queue
		this.sendQueue.add(serialMessage);
		logger.debug("Enqueueing message. Queue length = {}", this.sendQueue.size());
	}

	/**
	 * Returns the size of the send queue.
	 */
	public int getSendQueueLength() {
		return this.sendQueue.size();
	}

	/**
	 * Notify our own event listeners of a Z-Wave event.
	 * @param event the event to send.
	 */
	public void notifyEventListeners(ZWaveEvent event) {
		logger.debug("Notifying event listeners");
		ArrayList<ZWaveEventListener> copy = new ArrayList<ZWaveEventListener>(this.zwaveEventListeners);
		for (ZWaveEventListener listener : copy) {
			logger.trace("Notifying {}", listener.toString());
			listener.ZWaveIncomingEvent(event);
		}
		
		// We also need to handle the inclusion internally within the controller
		if(event instanceof ZWaveInclusionEvent) {
			ZWaveInclusionEvent incEvent = (ZWaveInclusionEvent)event;
			switch(incEvent.getEvent()) {
			case IncludeDone:
				logger.debug("NODE {}: Including node.", incEvent.getNodeId());
				// First make sure this isn't an existing node
				if(getNode(incEvent.getNodeId()) != null) {
					logger.debug("NODE {}: Newly included node already exists - not initialising.", incEvent.getNodeId());
					break;
				}
				
				// Initialise the new node
				ZWaveNode node = new ZWaveNode(this.homeId, incEvent.getNodeId(), this);

				this.zwaveNodes.put(incEvent.getNodeId(), node);
				node.initialiseNode();
				break;
			case ExcludeDone:
				logger.debug("NODE {}: Excluding node.", incEvent.getNodeId());
				// Remove the node from the controller
				if(getNode(incEvent.getNodeId()) == null) {
					logger.debug("NODE {}: Excluding node that doesn't exist.", incEvent.getNodeId());
					break;
				}
				this.zwaveNodes.remove(incEvent.getNodeId());
				
				// Remove the XML file
				ZWaveNodeSerializer nodeSerializer = new ZWaveNodeSerializer();
				nodeSerializer.DeleteNode(event.getNodeId());
				break;
			default:
				break;
			}
		} else if(event instanceof ZWaveNetworkEvent) {
			ZWaveNetworkEvent networkEvent = (ZWaveNetworkEvent)event;
			switch(networkEvent.getEvent()) {
				case DeleteNode:
					if(getNode(networkEvent.getNodeId()) == null) {
						logger.debug("NODE {}: Deleting a node that doesn't exist.", networkEvent.getNodeId());
						break;
					}
					this.zwaveNodes.remove(networkEvent.getNodeId());
					
					//Remove the XML file
					ZWaveNodeSerializer nodeSerializer = new ZWaveNodeSerializer();
					nodeSerializer.DeleteNode(event.getNodeId());
					break;
				default:
					break;
			}
		} else if (event instanceof ZWaveNodeStatusEvent) {
			ZWaveNodeStatusEvent statusEvent = (ZWaveNodeStatusEvent) event;
			logger.debug("NODE {}: Node Status event - Node is {}", statusEvent.getNodeId(), statusEvent.getState());

			// Get the node
			ZWaveNode node = getNode(event.getNodeId());
			if (node == null) {
				logger.error("NODE {}: Node is unknown!", statusEvent.getNodeId());
				return;
			}

			// Handle node state changes
			switch (statusEvent.getState()) {
			case DEAD:
				break;
			case FAILED:
				break;
			case ALIVE:
				break;
			}
		}
	}
	
	/**
	 * Initializes communication with the Z-Wave controller stick.
	 */
	public void initialize() {
		this.enqueue(new GetVersionMessageClass().doRequest());
		this.enqueue(new MemoryGetIdMessageClass().doRequest());
		this.enqueue(new SerialApiGetCapabilitiesMessageClass().doRequest());
		this.enqueue(new SerialApiSetTimeoutsMessageClass().doRequest(150, 15));
		this.enqueue(new GetSucNodeIdMessageClass().doRequest());
	}

	/**
	 * Send Identify Node message to the controller.
	 * @param nodeId the nodeId of the node to identify
	 */
	public void identifyNode(int nodeId) {
		this.enqueue(new IdentifyNodeMessageClass().doRequest(nodeId));
	}
	
	/**
	 * Send Request Node info message to the controller.
	 * @param nodeId the nodeId of the node to identify
	 */
	public void requestNodeInfo(int nodeId) {
		this.enqueue(new RequestNodeInfoMessageClass().doRequest(nodeId));
	}
	
	/**
	 * Checks for dead or sleeping nodes during Node initialization.
	 * JwS: merged checkInitComplete and checkForDeadOrSleepingNodes to prevent possibly looping nodes multiple times.
	 */
	/*
	public void checkForDeadOrSleepingNodes(){
		int completeCount = 0;

		if (zwaveNodes.isEmpty()) {
			return;
		}

		// There are still nodes waiting to get a ping.
		// So skip the dead node checking.
		for (SerialMessage serialMessage : sendQueue) {
			if (serialMessage.getPriority() == SerialMessagePriority.Low) {
				return;
			}
		}

		logger.debug("------ Checking for Dead or Sleeping Nodes ({} nodes).", this.zwaveNodes.size());
		for (Map.Entry<Integer, ZWaveNode> entry : zwaveNodes.entrySet()) {
			logger.debug("NODE {}: In Stage {} since {} ({}s), listening={}, FLiRS={}", entry.getKey(),
					entry.getValue().getNodeInitializationStage().toString(), entry.getValue().getQueryStageTimeStamp().toString(),
					(Calendar.getInstance().getTimeInMillis() - entry.getValue().getQueryStageTimeStamp().getTime()) / 1000,
					entry.getValue().isListening(), entry.getValue().isFrequentlyListening());

			if (entry.getValue().getNodeInitializationStage() == ZWaveNodeInitStage.EMPTYNODE) {
				continue;
			}

			// If we've exceeded the retry time, send the Alive event which will be received in the init code
//			if(Calendar.getInstance().getTimeInMillis() > (entry.getValue().getQueryStageTimeStamp().getTime() + QUERY_STAGE_RETRY)) {
//				logger.debug("NODE {}: Exceeded stage retry time. Sending Alive event to kickstart initialisation.", entry.getKey());
//				ZWaveNodeStatusEvent event = new ZWaveNodeStatusEvent(entry.getKey(), ZWaveNodeStatusEvent.State.Alive);
//				notifyEventListeners(event);
//			}

			// If we're done, or dead, or not listening, then we consider this node is done (!)
			if(entry.getValue().getNodeInitializationStage() == ZWaveNodeInitStage.DONE || entry.getValue().isDead() == true
					 || (!entry.getValue().isListening() && !entry.getValue().isFrequentlyListening())) {
				completeCount++;
				continue;
			}

			// Otherwise let the node complete it's time.
			if(Calendar.getInstance().getTimeInMillis() < (entry.getValue().getQueryStageTimeStamp().getTime() + QUERY_STAGE_TIMEOUT)) {
				continue;
			}
			
			logger.warn("NODE {}: May be dead, setting stage to DEAD.", entry.getKey());
			entry.getValue().setNodeState(ZWaveNodeState.DEAD);
			setNodeStage(ZWaveNodeInitStage.DEAD);

			completeCount++;
		}

		// If all nodes are completed, then we say the binding is ready for business
		if(this.zwaveNodes.size() == completeCount && initializationComplete == false) {
			logger.debug("ZWave Initialisation Complete");
			
			// We only want this event once!
			initializationComplete = true;

			ZWaveEvent zEvent = new ZWaveInitializationCompletedEvent(this.ownNodeId);
			this.notifyEventListeners(zEvent);

			// If there are DEAD nodes, send a Node Status event
			// We do that here to avoid messing with the binding initialisation
			for(ZWaveNode node : this.getNodes()) {
				logger.debug("NODE {}: Checking completion state - {}.", node.getNodeId(), node.getNodeInitializationStage());
				if (node.isDead()) {
					logger.debug("NODE {}: DEAD node.", node.getNodeId());

					zEvent = new ZWaveNodeStatusEvent(node.getNodeId(), ZWaveNodeState.DEAD);
					this.notifyEventListeners(zEvent);
				}
			}
		}
	}
*/
	/**
	 * Polls a node for any dynamic information
	 * @param node
	 */
	public void pollNode(ZWaveNode node) {
		for (ZWaveCommandClass zwaveCommandClass : node.getCommandClasses()) {
			logger.trace("NODE {}: Inspecting command class {}", node.getNodeId(), zwaveCommandClass.getCommandClass().getLabel());
			if (zwaveCommandClass instanceof ZWaveCommandClassDynamicState) {
				logger.debug("NODE {}: Found dynamic state command class {}", node.getNodeId(), zwaveCommandClass.getCommandClass()
						.getLabel());
				ZWaveCommandClassDynamicState zdds = (ZWaveCommandClassDynamicState) zwaveCommandClass;
				int instances = zwaveCommandClass.getInstances();
				if (instances == 1) {
					Collection<SerialMessage> dynamicQueries = zdds.getDynamicValues(true);
					for (SerialMessage serialMessage : dynamicQueries) {
						sendData(serialMessage);
					}
				} else {
					for (int i = 1; i <= instances; i++) {
						Collection<SerialMessage> dynamicQueries = zdds.getDynamicValues(true);
						for (SerialMessage serialMessage : dynamicQueries) {
							sendData(node.encapsulate(serialMessage, zwaveCommandClass, i));
						}
					}
				}
			} else if (zwaveCommandClass instanceof ZWaveMultiInstanceCommandClass) {
				ZWaveMultiInstanceCommandClass multiInstanceCommandClass = (ZWaveMultiInstanceCommandClass) zwaveCommandClass;
				for (ZWaveEndpoint endpoint : multiInstanceCommandClass.getEndpoints()) {
					for (ZWaveCommandClass endpointCommandClass : endpoint.getCommandClasses()) {
						logger.trace("NODE {}: Inspecting command class {} for endpoint {}", node.getNodeId(), endpointCommandClass
								.getCommandClass().getLabel(), endpoint.getEndpointId());
						if (endpointCommandClass instanceof ZWaveCommandClassDynamicState) {
							logger.debug("NODE {}: Found dynamic state command class {}", node.getNodeId(), endpointCommandClass
									.getCommandClass().getLabel());
							ZWaveCommandClassDynamicState zdds2 = (ZWaveCommandClassDynamicState) endpointCommandClass;
							Collection<SerialMessage> dynamicQueries = zdds2.getDynamicValues(true);
							for (SerialMessage serialMessage : dynamicQueries) {
								sendData(node.encapsulate(serialMessage,
										endpointCommandClass, endpoint.getEndpointId()));
							}
						}
					}
				}
			}
		}
	}

	/**
	 * Request the node routing information.
	 *
	 * @param nodeId The address of the node to update
	 */
	public void requestNodeRoutingInfo(int nodeId)
	{
		this.enqueue(new GetRoutingInfoMessageClass().doRequest(nodeId));
	}

	/**
	 * Request the node neighbor list to be updated for the specified node.
	 * Once this is complete, the requestNodeRoutingInfo will be called
	 * automatically to update the data in the binding.
	 *
	 * @param nodeId The address of the node to update
	 */
	public void requestNodeNeighborUpdate(int nodeId)
	{
		this.enqueue(new RequestNodeNeighborUpdateMessageClass().doRequest(nodeId));
	}

	/**
	 * Puts the controller into inclusion mode to add new nodes
	 */
	public void requestAddNodesStart()
	{
		this.enqueue(new AddNodeMessageClass().doRequestStart(true));
	}

	/**
	 * Terminates the inclusion mode
	 */
	public void requestAddNodesStop()
	{
		this.enqueue(new AddNodeMessageClass().doRequestStop());
	}

	/**
	 * Puts the controller into exclusion mode to remove new nodes
	 */
	public void requestRemoveNodesStart()
	{
		this.enqueue(new RemoveNodeMessageClass().doRequestStart(true));
	}

	/**
	 * Terminates the exclusion mode
	 */
	public void requestRemoveNodesStop()
	{
		this.enqueue(new RemoveNodeMessageClass().doRequestStop());
	}

	/**
	 * Sends a request to perform a soft reset on the controller.
	 * This will just reset the controller - probably similar to a power cycle.
	 * It doesn't reinitialise the network, or change the network configuration.
	 * 
	 * NOTE: At least for some (most!) sticks, this doesn't return a response.
	 * Therefore, the number of retries is set to 1.
	 * NOTE: On some (most!) ZWave-Plus sticks, this can cause the stick to hang.
	 */
	public void requestSoftReset()
	{
		SerialMessage msg = new SerialApiSoftResetMessageClass().doRequest();
		msg.attempts = 1;
		this.enqueue(msg);
	}

	/**
	* Request if the node is currently marked as failed by the controller.
	* @param nodeId The address of the node to check
	*/
 	public void requestIsFailedNode(int nodeId)
 	{
 		this.enqueue(new IsFailedNodeMessageClass().doRequest(nodeId));
 	}
 	
	/**
	 * Removes a failed node from the network.
	 * Note that this won't remove nodes that have not failed.
	 * @param nodeId The address of the node to remove
	 */
	public void requestRemoveFailedNode(int nodeId)
	{
		this.enqueue(new RemoveFailedNodeMessageClass().doRequest(nodeId));
	}

	/**
	 * Delete all return nodes from the specified node. This should be performed
	 * before updating the routes
	 * 
	 * @param nodeId
	 */
	public void requestDeleteAllReturnRoutes(int nodeId)
	{
		this.enqueue(new DeleteReturnRouteMessageClass().doRequest(nodeId));
	}

	/**
	 * Request the controller to set the return route between two nodes
	 * 
	 * @param nodeId
	 *            Source node
	 * @param destinationId
	 *            Destination node
	 */
	public void requestAssignReturnRoute(int nodeId, int destinationId)
	{
		this.enqueue(new AssignReturnRouteMessageClass().doRequest(nodeId, destinationId, getCallbackId()));
	}

	/**
	 * Request the controller to set the return route from a node to the controller
	 * 
	 * @param nodeId
	 *            Source node
	 */
	public void requestAssignSucReturnRoute(int nodeId)
	{
		this.enqueue(new AssignSucReturnRouteMessageClass().doRequest(nodeId, getCallbackId()));
	}

	/**
	 * Returns the next callback ID
	 * @return callback ID
	 */
	public int getCallbackId() {
		if (++sentDataPointer > 0xFF)
			sentDataPointer = 1;
		logger.debug("Callback ID = {}", sentDataPointer);
		
		return sentDataPointer;
	}
	
	/**
	 * Transmits the SerialMessage to a single Z-Wave Node.
	 * Sets the transmission options as well.
	 * @param serialMessage the Serial message to send.
	 */
	public void sendData(SerialMessage serialMessage)
	{
		if(serialMessage == null) {
    		logger.error("Null message for sendData");
			return;
		}
    	if (serialMessage.getMessageClass() != SerialMessageClass.SendData) {
    		logger.error(String.format("Invalid message class %s (0x%02X) for sendData", serialMessage.getMessageClass().getLabel(), serialMessage.getMessageClass().getKey()));
    		return;
    	}
    	if (serialMessage.getMessageType() != SerialMessageType.Request) {
    		logger.error("Only request messages can be sent");
    		return;
    	}

    	serialMessage.setTransmitOptions(TRANSMIT_OPTION_ACK | TRANSMIT_OPTION_AUTO_ROUTE | TRANSMIT_OPTION_EXPLORE);
    	serialMessage.setCallbackId(getCallbackId());
    	this.enqueue(serialMessage);
	}
	
	/**
	 * Add a listener for Z-Wave events to this controller.
	 * @param eventListener the event listener to add.
	 */
	public void addEventListener(ZWaveEventListener eventListener) {
		this.zwaveEventListeners.add(eventListener);
	}

	/**
	 * Remove a listener for Z-Wave events to this controller.
	 * @param eventListener the event listener to remove.
	 */
	public void removeEventListener(ZWaveEventListener eventListener) {
		this.zwaveEventListeners.remove(eventListener);
	}
	
    /**
     * Gets the API Version of the controller.
	 * @return the serialAPIVersion
	 */
	public String getSerialAPIVersion() {
		return serialAPIVersion;
	}
	
    /**
     * Gets the zWave Version of the controller.
	 * @return the zWaveVersion
	 */
	public String getZWaveVersion() {
		return zWaveVersion;
	}

	/**
	 * Gets the Manufacturer ID of the controller. 
	 * @return the manufactureId
	 */
	public int getManufactureId() {
		return manufactureId;
	}

	/**
	 * Gets the device type of the controller;
	 * @return the deviceType
	 */
	public int getDeviceType() {
		return deviceType;
	}

	/**
	 * Gets the device ID of the controller.
	 * @return the deviceId
	 */
	public int getDeviceId() {
		return deviceId;
	}
	
	/**
	 * Gets the node ID of the controller.
	 * @return the deviceId
	 */
	public int getOwnNodeId() {
		return ownNodeId;
	}

	/**
	 * Gets the device type of the controller.
	 * @return the device type
	 */
	public ZWaveDeviceType getControllerType() {
		return controllerType;
	}

	/**
	 * Gets the networks SUC controller ID.
	 * @return the device id of the SUC, or 0 if none exists
	 */
	public int getSucId() {
		return sucID;
	}

	/**
	 * Returns true if the binding is the master controller in the network.
	 * The master controller simply means that we get notifications.
	 * @return true if this is the master
	 */
	public boolean isMasterController() {
		return masterController;
	}

	/**
	 * Gets the node object using it's node ID as key.
	 * Returns null if the node is not found
	 * @param nodeId the Node ID of the node to get.
	 * @return node object
	 */
	public ZWaveNode getNode(int nodeId) {
		return this.zwaveNodes.get(nodeId);
	}
	
	/**
	 * Gets the node list
	 * @return
	 */
	public Collection<ZWaveNode> getNodes() {
		return this.zwaveNodes.values();
	}

	/**
	 * Indicates a working connection to the
	 * Z-Wave controller stick and initialization complete
	 * @return isConnected;
	 */
	public boolean isConnected() {
		return isConnected && initializationComplete;
	}
	
	/**
	 * Gets the number of Start Of Frames received.
	 * @return the sOFCount
	 */
	public int getSOFCount() {
		return SOFCount;
	}

	/**
	 * Gets the number of Canceled Frames received.
	 * @return the cANCount
	 */
	public int getCANCount() {
		return CANCount;
	}

	/**
	 * Gets the number of Not Acknowledged Frames received.
	 * @return the nAKCount
	 */
	public int getNAKCount() {
		return NAKCount;
	}

	/**
	 * Gets the number of Acknowledged Frames received.
	 * @return the aCKCount
	 */
	public int getACKCount() {
		return ACKCount;
	}

	/**
	 * Returns the number of Out of Order frames received.
	 * @return the OOFCount
	 */
	public int getOOFCount() {
		return OOFCount;
	}
	
	/**
	 * Returns the number of Time-Outs while sending.
	 * @return the timeoutCount
	 */
	public int getTimeOutCount() {
		return timeOutCount.get();
	}
	
	// Nested classes and enumerations
	private class ZWaveInputThread extends Thread {
		/**
		 * Run method. Runs the actual receiving process.
		 */
		@Override
		public void run() {
			logger.debug("Starting Z-Wave thread: Input");

			SerialMessage recvMessage;
			while (!interrupted()) {
	    		try {
					recvMessage = recvQueue.take();
					logger.debug("Receive queue TAKE: Length={}", recvQueue.size());

		    		handleIncomingMessage(recvMessage);
				}
				catch (InterruptedException e) {
					break;
				}
	    		catch (Exception e) {
					logger.error("Exception during Z-Wave thread: Input.", e);
				}
			}

			logger.debug("Stopped Z-Wave thread: Input");
		}
	}
	
	/**
	 * Z-Wave controller Send Thread. Takes care of sending all messages.
	 * It uses a semaphore to synchronize communication with the receiving thread.
	 * @author Jan-Willem Spuij
	 * @since 1.3.0
	 */
	private class ZWaveSendThread extends Thread {
	
		private final Logger logger = LoggerFactory.getLogger(ZWaveSendThread.class);

		/**
		 * Run method. Runs the actual sending process.
		 */
		@Override
		public void run() {
			logger.debug("Starting Z-Wave thread: Send");
			try {
				while (!interrupted()) {
					// Take the next message from the send queue
					try {
						lastSentMessage = sendQueue.take();
						logger.debug("Took message from queue for sending. Queue length = {}", sendQueue.size());
					} catch (InterruptedException e1) {
						break;
					}
					
					// Check we got a message
					if (lastSentMessage == null) {
						continue;
					}

					// Get the node for this message
					ZWaveNode node = getNode(lastSentMessage.getMessageNode());

<<<<<<< HEAD
					// If it's a battery device, it needs to be awake, or we queue the frame until it is.
=======
>>>>>>> c30120d7
					if (node != null && !node.isListening() && !node.isFrequentlyListening() && lastSentMessage.getPriority() != SerialMessagePriority.Low) {
						ZWaveWakeUpCommandClass wakeUpCommandClass = (ZWaveWakeUpCommandClass)node.getCommandClass(CommandClass.WAKE_UP);

						// If it's a battery operated device, check if it's awake or place in wake-up queue.
						if (wakeUpCommandClass != null && !wakeUpCommandClass.processOutgoingWakeupMessage(lastSentMessage)) {
							continue;
						}
					}
					
					// A transaction consists of 4 parts -:
					// 1) We send a REQUEST to the controller.
					// 2) The controller sends a RESPONSE almost immediately.
					//    This RESPONSE typically tells us that the message was,
					//    or wasn't, added to the sticks queue.
					// 3) The controller sends a REQUEST once it's received
					//    the response from the device.
					//    We need to be aware that there is no synchronization of
					//    messages between steps 2 and 3 so we can get other messages
					//    received at step 3 that are not related to our original
					//    request.
					// 4) We ultimately receive the requested message from the device
					//
					//    A transaction is completed at the completion of step 4.
					//    However, for some messages, there may not be a further REQUEST
					//    so the transaction is terminated at step 2. This is handled
					//    by the serial message class processor by setting
					//    transactionCompleted.
					
					// Clear the semaphore used to acknowledge the completed transaction.
					transactionCompleted.drainPermits();
					
					// Send the REQUEST message TO the controller
					byte[] buffer = lastSentMessage.getMessageBuffer();
					logger.debug("NODE {}: Sending REQUEST Message = {}", lastSentMessage.getMessageNode(), SerialMessage.bb2hex(buffer));
					lastMessageStartTime = System.currentTimeMillis();
					try {
						synchronized (serialPort.getOutputStream()) {
							serialPort.getOutputStream().write(buffer);
							serialPort.getOutputStream().flush();
						}
					}
					catch (IOException e) {
						logger.error("Got I/O exception {} during sending. exiting thread.", e.getLocalizedMessage());
						break;
					}

					// Now wait for the RESPONSE, or REQUEST message FROM the controller
					// This will terminate when the transactionCompleted flag gets set
					// So, this might complete on a RESPONSE if there's an error (or no further REQUEST expected)
					// or it might complete on a subsequent REQUEST.
					try {
						if (!transactionCompleted.tryAcquire(1, zWaveResponseTimeout, TimeUnit.MILLISECONDS)) {
							timeOutCount.incrementAndGet();
							// If this is a SendData message, then we need to abort
							if (lastSentMessage.getMessageClass() == SerialMessageClass.SendData) {
								buffer = new SerialMessage(SerialMessageClass.SendDataAbort, SerialMessageType.Request, SerialMessageClass.SendData, SerialMessagePriority.High).getMessageBuffer();
								logger.debug("NODE {}: Sending ABORT Message = {}", lastSentMessage.getMessageNode(), SerialMessage.bb2hex(buffer));
								try {
									synchronized (serialPort.getOutputStream()) {
										serialPort.getOutputStream().write(buffer);
										serialPort.getOutputStream().flush();
									}
								} catch (IOException e) {
									logger.error("Got I/O exception {} during sending. exiting thread.", e.getLocalizedMessage());
									break;
								}
							}

							// Check if we've exceeded the number of retries.
							// Requeue if we're ok, otherwise discard the message
							if (--lastSentMessage.attempts >= 0) {
								logger.error("NODE {}: Timeout while sending message. Requeueing - {} attempts left!",
										lastSentMessage.getMessageNode(), lastSentMessage.attempts);
								if (lastSentMessage.getMessageClass() == SerialMessageClass.SendData) {
									handleFailedSendDataRequest(lastSentMessage);
								}
								else {
									enqueue(lastSentMessage);
								}
							} else {
								logger.warn("NODE {}: Too many retries. Discarding message: {}",
										lastSentMessage.getMessageNode(), lastSentMessage.toString());
							}
							continue;
						}
						long responseTime = System.currentTimeMillis() - lastMessageStartTime;
						if(responseTime > longestResponseTime) {
							longestResponseTime = responseTime;
						}
						logger.debug("NODE {}: Response processed after {}ms/{}ms.", lastSentMessage.getMessageNode(), responseTime, longestResponseTime);
						logger.trace("Acquired. Transaction completed permit count -> {}", transactionCompleted.availablePermits());
					}
					catch (InterruptedException e) {
						break;
					}
					
				}
			}
			catch (Exception e) {
				logger.error("Exception during Z-Wave thread: Send.", e);
			}
			logger.debug("Stopped Z-Wave thread: Send");
		}
	}

	/**
	 * Z-Wave controller Receive Thread. Takes care of receiving all messages.
	 * It uses a semaphore to synchronize communication with the sending thread.
	 * @author Jan-Willem Spuij
	 * @since 1.3.0
	 */	
	private class ZWaveReceiveThread extends Thread implements SerialPortEventListener {
		
		private static final int SOF = 0x01;
		private static final int ACK = 0x06;
		private static final int NAK = 0x15;
		private static final int CAN = 0x18;
		
		private final Logger logger = LoggerFactory.getLogger(ZWaveReceiveThread.class);

		@Override
		public void serialEvent(SerialPortEvent arg0) {
			try {
				logger.trace("RXTX library CPU load workaround, sleep forever");
				Thread.sleep(Long.MAX_VALUE);
			} catch (InterruptedException e) {
			}
		}
		
		/**
    	 * Sends 1 byte frame response.
    	 * @param response the response code to send.
    	 */
		private void sendResponse(int response) {
			try {
				synchronized (serialPort.getOutputStream()) {
					serialPort.getOutputStream().write(response);
					serialPort.getOutputStream().flush();
				}
			} catch (IOException e) {
				logger.error(e.getMessage());
			}
		}
		
		/**
    	 * Processes incoming message and notifies event handlers.
    	 * @param buffer the buffer to process.
    	 */
    	private void processIncomingMessage(byte[] buffer) {
    		SerialMessage recvMessage = new SerialMessage(buffer);
    		if (recvMessage.isValid) {
    			logger.trace("Message is valid, sending ACK");
    			sendResponse(ACK);
    		} else {
    			logger.error("Message is not valid, discarding");
    			sendResponse(NAK);
    			return;
    		}
   
    		recvQueue.add(recvMessage);
			logger.debug("Receive queue ADD: Length={}", recvQueue.size());
        }
		
		/**
		 * Run method. Runs the actual receiving process.
		 */
		@Override
		public void run() {
			logger.debug("Starting Z-Wave thread: Receive");
			try {
				// Send a NAK to resynchronise communications
				sendResponse(NAK);

				// If we want to do a soft reset on the serial interfaces, do it here.
				// It seems there's no response to this message, so sending it through
				// 'normal' channels will cause a timeout.
				if(softReset == true) {
					try {
						synchronized (serialPort.getOutputStream()) {
							SerialMessage resetMsg = new SerialApiSoftResetMessageClass().doRequest();
							byte[] buffer = resetMsg.getMessageBuffer();

							serialPort.getOutputStream().write(buffer);
							serialPort.getOutputStream().flush();
						}
					} catch (IOException e) {
						logger.error("Error sending soft reset on initialisation: {}", e.getMessage());
					}
				}

				while (!interrupted()) {
					int nextByte;

					try {
						nextByte = serialPort.getInputStream().read();

						if (nextByte == -1) {
							continue;
						}
					} catch (IOException e) {
						logger.error("Got I/O exception {} during receiving. exiting thread.", e.getLocalizedMessage());
						break;
					}

					switch (nextByte) {
						case SOF:
							SOFCount++;
							int messageLength;

							try {
								messageLength = serialPort.getInputStream().read();
							} catch (IOException e) {
								logger.error("Got I/O exception {} during receiving. exiting thread.", e.getLocalizedMessage());
								break;
							}
							
							byte[] buffer = new byte[messageLength + 2];
							buffer[0] = SOF;
							buffer[1] = (byte)messageLength;
							int total = 0;
							
							while (total < messageLength) {
								try {
									int read = serialPort.getInputStream().read(buffer, total + 2, messageLength - total); 
									total += (read > 0 ? read : 0);
								} catch (IOException e) {
									logger.error("Got I/O exception {} during receiving. exiting thread.", e.getLocalizedMessage());
									return;
								}
							}

							logger.debug("Receive Message = {}", SerialMessage.bb2hex(buffer));
							processIncomingMessage(buffer);
							break;
						case ACK:
							ACKCount++;
	    					logger.trace("Received ACK");
							break;
						case NAK:
							NAKCount++;
	    					logger.error("Protocol error (NAK), discarding");
	    					transactionCompleted.release();
	    					logger.trace("Released. Transaction completed permit count -> {}", transactionCompleted.availablePermits());
							break;
						case CAN:
							CANCount++;
	    					logger.error("Protocol error (CAN), resending");
							try {
								Thread.sleep(100);
							} catch (InterruptedException e) {
								break;
							}
	    					enqueue(lastSentMessage);
	    					transactionCompleted.release();
	    					logger.trace("Released. Transaction completed permit count -> {}", transactionCompleted.availablePermits());
							break;
						default:
	    					OOFCount++;
							logger.warn(String.format("Protocol error (OOF). Got 0x%02X. Sending NAK.", nextByte));
	    					sendResponse(NAK);
	    					break;
					}
				}
			} catch (Exception e) {
				logger.error("Exception during Z-Wave thread: Receive.", e);
			}
			logger.debug("Stopped Z-Wave thread: Receive");

			serialPort.removeEventListener();
		}
	}

	/**
	 * WatchDogTimerTask class. Acts as a watch dog and
	 * checks the serial threads to see whether they are
	 * still running.  
	 * @author Jan-Willem Spuij
	 * @since 1.3.0
	 */
	private class WatchDogTimerTask extends TimerTask {
		
		private final Logger logger = LoggerFactory.getLogger(WatchDogTimerTask.class);
		private final String serialPortName;
		
		/**
		 * Creates a new instance of the WatchDogTimerTask class.
		 * @param serialPortName the serial port name to reconnect to
		 * in case the serial threads have died.
		 */
		public WatchDogTimerTask(String serialPortName) {
			this.serialPortName = serialPortName;
		}
		
		/**
		 * {@inheritDoc}
		 */
		@Override
		public void run() {
			logger.trace("Watchdog: Checking Serial threads");
			if ((receiveThread != null && !receiveThread.isAlive()) ||
					(sendThread != null && !sendThread.isAlive()) ||
					(inputThread != null && !inputThread.isAlive())
					)
			{
				logger.warn("Threads not alive, respawning");
				disconnect();
				try {
					connect(serialPortName);
				} catch (SerialInterfaceException e) {
					logger.error("unable to restart Serial threads: {}", e.getLocalizedMessage());
				}
			}
		}
	}
}<|MERGE_RESOLUTION|>--- conflicted
+++ resolved
@@ -1161,10 +1161,7 @@
 					// Get the node for this message
 					ZWaveNode node = getNode(lastSentMessage.getMessageNode());
 
-<<<<<<< HEAD
 					// If it's a battery device, it needs to be awake, or we queue the frame until it is.
-=======
->>>>>>> c30120d7
 					if (node != null && !node.isListening() && !node.isFrequentlyListening() && lastSentMessage.getPriority() != SerialMessagePriority.Low) {
 						ZWaveWakeUpCommandClass wakeUpCommandClass = (ZWaveWakeUpCommandClass)node.getCommandClass(CommandClass.WAKE_UP);
 
